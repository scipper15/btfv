--- conflicted
+++ resolved
@@ -45,7 +45,6 @@
             data["mu_gain"].append(mu_gain)
 
     df = pd.DataFrame(data)
-<<<<<<< HEAD
 
     # Now we group by the date and select the last match
     df = df.sort_values("date").drop_duplicates(subset="date", keep="last")
@@ -53,8 +52,4 @@
     # erste Zeile statt NaN mit 0 füllen
     df["delta_mu"].fillna(0, inplace=True)
 
-=======
-    # letzte Match pro Datum behalten
-    df = df.sort_values("date").drop_duplicates("date", keep="last")
->>>>>>> ecae2494
     return df