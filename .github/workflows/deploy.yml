name: Deploy to Production

on:
  push:
    branches:
      - master

jobs:
  deploy:
    runs-on: ubuntu-latest

    steps:
    - name: Set up SSH
      uses: webfactory/ssh-agent@v0.7.0
      with:
        ssh-private-key: ${{ secrets.PRODUCTION_SSH_KEY }}

    - name: Checkout code
      uses: actions/checkout@v3
<<<<<<< HEAD

    - name: Add remote host to known_hosts
      run: |
        mkdir -p ~/.ssh
        ssh-keyscan discovery.nandaba.de >> ~/.ssh/known_hosts
        cat ~/.ssh/known_hosts
=======
>>>>>>> 92ba45ca

    - name: Set up Docker
      uses: docker/setup-buildx-action@v2

    - name: Transfer Repository Files to Production Server
      run: |
        rsync -avz --exclude '.git' --exclude 'node_modules' ./ root@discovery.nandaba.de:/opt/dockervolumes/de.reinhardeichhorn/btfv.tablesoccer.rocks/

    - name: Add remote host to known_hosts
      run: ssh-keyscan discovery.nandaba.de >> ~/.ssh/known_hosts

    - name: Deploy to Production Server
      env:
        POSTGRES_USER: ${{ secrets.POSTGRES_USER }}
        POSTGRES_PASSWORD: ${{ secrets.POSTGRES_PASSWORD }}
        FLASK_SECRET_KEY: ${{ secrets.FLASK_SECRET_KEY }}
      run: |
        ssh root@discovery.nandaba.de "cd /opt/dockervolumes/de.reinhardeichhorn/btfv.tablesoccer.rocks && \
          docker-compose --env-file .env.prod -f docker-compose.yml -f docker-compose.prod.yml up -d --build"<|MERGE_RESOLUTION|>--- conflicted
+++ resolved
@@ -17,15 +17,12 @@
 
     - name: Checkout code
       uses: actions/checkout@v3
-<<<<<<< HEAD
 
     - name: Add remote host to known_hosts
       run: |
         mkdir -p ~/.ssh
         ssh-keyscan discovery.nandaba.de >> ~/.ssh/known_hosts
         cat ~/.ssh/known_hosts
-=======
->>>>>>> 92ba45ca
 
     - name: Set up Docker
       uses: docker/setup-buildx-action@v2
@@ -44,4 +41,4 @@
         FLASK_SECRET_KEY: ${{ secrets.FLASK_SECRET_KEY }}
       run: |
         ssh root@discovery.nandaba.de "cd /opt/dockervolumes/de.reinhardeichhorn/btfv.tablesoccer.rocks && \
-          docker-compose --env-file .env.prod -f docker-compose.yml -f docker-compose.prod.yml up -d --build"+          docker-compose --env-file .env.prod -f docker-compose.yml -f docker-compose-prod.yml up -d --build"